//
//  HomeView.swift
//  SoFar
//
//  Displays month header and, when a budget exists for the selected month,
//  shows the full BudgetDetailsView inline. Otherwise an empty state encourages
//  creating a budget.
//
//  Scroll behaviour:
//  - RootTabPageScaffold now manages the primary scroll host so large titles
//    collapse naturally.
//  - BudgetDetailsView accepts the home header so the summary and expense lists
//    share a single scroll container.
//  - Empty periods reuse the same header and place their CTA directly beneath
//    the sort controls for consistent alignment.
//

import SwiftUI
import UIKit
import CoreData
import Foundation
import Combine

// MARK: - HomeView
struct HomeView: View {

    // MARK: State & ViewModel
    @StateObject private var vm = HomeViewModel()
    @AppStorage(AppSettingsKeys.budgetPeriod.rawValue) private var budgetPeriodRawValue: String = BudgetPeriod.monthly.rawValue
    private var budgetPeriod: BudgetPeriod { BudgetPeriod(rawValue: budgetPeriodRawValue) ?? .monthly }
    @State private var selectedSegment: BudgetDetailsViewModel.Segment = .planned
    @State private var homeSort: BudgetDetailsViewModel.SortOption = .dateNewOld

    // MARK: Add Budget Sheet
    @State private var isPresentingAddBudget: Bool = false
    @State private var editingBudget: BudgetSummary?
    // Direct add flows when no budget is active
    @State private var isPresentingAddPlannedFromHome: Bool = false
    @State private var isPresentingAddVariableFromHome: Bool = false
    // Manage sheets
    @State private var isPresentingManageCards: Bool = false
    @State private var isPresentingManagePresets: Bool = false
    @State private var isPresentingManageCategories: Bool = false

    // MARK: Body
    @EnvironmentObject private var themeManager: ThemeManager
    var body: some View {
        // Sticky header is managed by RootTabPageScaffold.
        // - Empty states leverage the scaffold's scroll view for reachability.
        // - Loaded budgets embed the overview header within BudgetDetailsView so
        //   the summary and expense lists share a single scroll container.
        RootTabPageScaffold(
            scrollBehavior: requiresScaffoldScrollHosting ? .always : .auto,
            spacing: 0,
            wrapsContentInScrollView: requiresScaffoldScrollHosting
        ) { _ in
            EmptyView()
        } content: { proxy in
            contentContainer(proxy: proxy)
                .frame(maxWidth: .infinity, alignment: .top)
                .rootTabContentPadding(
                    proxy,
                    horizontal: 0,
                    includeSafeArea: false,
                    tabBarGutter: proxy.compactAwareTabBarGutter
                )
        }
        .navigationTitle("Home")
        .toolbar {
            ToolbarItemGroup(placement: .navigationBarTrailing) {
                // Order: ellipsis, calendar, plus
                if let periodSummary = actionableSummaryForSelectedPeriod {
                    optionsToolbarMenu(summary: periodSummary)
                } else {
                    optionsToolbarMenu()
                }

                calendarToolbarMenu()

                if let active = actionableSummaryForSelectedPeriod {
                    addExpenseToolbarMenu(for: active.id)
                }
            }
        }
        .task {
            CoreDataService.shared.ensureLoaded()
            vm.startIfNeeded()
        }
        // Temporarily disable automatic refresh on every Core Data save to
        // prevent re-entrant view reconstruction and load() loops. Explicit
        // onSaved callbacks already trigger refreshes where it matters.
        .ub_onChange(of: budgetPeriodRawValue) { newValue in
            let newPeriod = BudgetPeriod(rawValue: newValue) ?? .monthly
            vm.updateBudgetPeriod(to: newPeriod)
        }

        // MARK: ADD SHEET — present new budget UI for the selected period
        .sheet(isPresented: $isPresentingAddBudget, content: makeAddBudgetView)
        .sheet(item: $editingBudget, content: makeEditBudgetView)
        .sheet(isPresented: $isPresentingAddPlannedFromHome) {
            AddPlannedExpenseView(
                preselectedBudgetID: nil,
                defaultSaveAsGlobalPreset: false,
                showAssignBudgetToggle: true,
                onSaved: { Task { await vm.refresh() } }
            )
            .environment(\.managedObjectContext, CoreDataService.shared.viewContext)
        }
        .sheet(isPresented: $isPresentingAddVariableFromHome) {
            AddUnplannedExpenseView(
                allowedCardIDs: nil,
                initialDate: vm.selectedDate,
                onSaved: { Task { await vm.refresh() } }
            )
            .environment(\.managedObjectContext, CoreDataService.shared.viewContext)
        }
        .sheet(isPresented: $isPresentingManageCards) {
            if let budgetID = primarySummary?.id,
               let budget = try? CoreDataService.shared.viewContext.existingObject(with: budgetID) as? Budget {
                ManageBudgetCardsSheet(budget: budget) { Task { await vm.refresh() } }
                    .environment(\.managedObjectContext, CoreDataService.shared.viewContext)
            } else {
                Text("No budget selected")
            }
        }
        .sheet(isPresented: $isPresentingManagePresets) {
            PresetsView()
                .environment(\.managedObjectContext, CoreDataService.shared.viewContext)
        }
        .sheet(isPresented: $isPresentingManageCategories) {
            ExpenseCategoryManagerView()
                .environment(\.managedObjectContext, CoreDataService.shared.viewContext)
        }
        .alert(item: $vm.alert, content: alert(for:))
    }

    private func homeHeaderPage<Content: View>(
        for summary: BudgetSummary?,
        topPaddingStyle: RootTabHeaderLayout.TopPaddingStyle = .standard,
        @ViewBuilder content: @escaping (AnyView) -> Content
    ) -> some View {
        HomeHeaderTablePage(
            summary: summary,
            displayTitle: periodHeaderTitle,
            displayDetail: periodRangeDetail,
            categorySpending: headerCategoryBreakdown(for: summary),
            selectedSegment: $selectedSegment,
            sort: $homeSort,
            periodNavigationTitle: title(for: vm.selectedDate),
            onAdjustPeriod: { delta in vm.adjustSelectedPeriod(by: delta) },
            onAddCategory: { isPresentingManageCategories = true },
            topPaddingStyle: topPaddingStyle,
            content: content
        )
    }

    // MARK: Toolbar Actions
    private func calendarToolbarMenu() -> some View {
        Menu {
            ForEach(BudgetPeriod.selectableCases) { period in
                Button(period.displayName) { budgetPeriodRawValue = period.rawValue }
            }
        } label: {
            HeaderMenuGlassLabel(systemImage: "calendar")
                .accessibilityLabel(budgetPeriod.displayName)
        }
        .modifier(HideMenuIndicatorIfPossible())
        .accessibilityLabel(budgetPeriod.displayName)
    }

    private func addExpenseToolbarMenu() -> some View {
        Menu {
            Button("Add Planned Expense") { isPresentingAddPlannedFromHome = true }
            Button("Add Variable Expense") { isPresentingAddVariableFromHome = true }
        } label: { HeaderMenuGlassLabel(systemImage: "plus") }
        .modifier(HideMenuIndicatorIfPossible())
        .accessibilityLabel("Add Expense")
    }

    private func addExpenseToolbarMenu(for budgetID: NSManagedObjectID) -> some View {
        Menu {
            Button("Add Planned Expense") {
                triggerAddExpense(.budgetDetailsRequestAddPlannedExpense, budgetID: budgetID)
            }
            Button("Add Variable Expense") {
                triggerAddExpense(.budgetDetailsRequestAddVariableExpense, budgetID: budgetID)
            }
        } label: { HeaderMenuGlassLabel(systemImage: "plus") }
        .modifier(HideMenuIndicatorIfPossible())
        .accessibilityLabel("Add Expense")
    }

    private func optionsToolbarMenu() -> some View {
        Menu {
            Button {
                isPresentingAddBudget = true
            } label: {
                Label("Create Budget", systemImage: "plus")
            }
        } label: { HeaderMenuGlassLabel(systemImage: "ellipsis") }
        .modifier(HideMenuIndicatorIfPossible())
        .accessibilityLabel("Budget Options")
    }

    private func optionsToolbarMenu(summary: BudgetSummary) -> some View {
        Menu {
            Button { isPresentingManageCards = true } label: { Label("Manage Cards", systemImage: "creditcard") }
            Button { isPresentingManagePresets = true } label: { Label("Manage Presets", systemImage: "list.bullet.rectangle") }
            Button {
                editingBudget = summary
            } label: {
                Label("Edit Budget", systemImage: "pencil")
            }
            Button(role: .destructive) {
                vm.requestDelete(budgetID: summary.id)
            } label: {
                Label("Delete Budget", systemImage: "trash")
            }
        } label: { HeaderMenuGlassLabel(systemImage: "ellipsis", symbolVariants: SymbolVariants.none) }
        .modifier(HideMenuIndicatorIfPossible())
        .accessibilityLabel("Budget Actions")
    }

    // MARK: Sheets & Alerts
    @ViewBuilder
    private func makeAddBudgetView() -> some View {
        let (start, end) = budgetPeriod.range(containing: vm.selectedDate)
        if #available(iOS 16.0, *) {
            AddBudgetView(
                initialStartDate: start,
                initialEndDate: end,
                onSaved: { Task { await vm.refresh() } }
            )
            .environment(\.managedObjectContext, CoreDataService.shared.viewContext)
            .presentationDetents([.large, .medium])
        } else {
            AddBudgetView(
                initialStartDate: start,
                initialEndDate: end,
                onSaved: { Task { await vm.refresh() } }
            )
            .environment(\.managedObjectContext, CoreDataService.shared.viewContext)
        }
    }

    @ViewBuilder
    private func makeEditBudgetView(summary: BudgetSummary) -> some View {
        if #available(iOS 16.0, *) {
            AddBudgetView(
                editingBudgetObjectID: summary.id,
                fallbackStartDate: summary.periodStart,
                fallbackEndDate: summary.periodEnd,
                onSaved: { Task { await vm.refresh() } }
            )
            .environment(\.managedObjectContext, CoreDataService.shared.viewContext)
            .presentationDetents([.large, .medium])
        } else {
            AddBudgetView(
                editingBudgetObjectID: summary.id,
                fallbackStartDate: summary.periodStart,
                fallbackEndDate: summary.periodEnd,
                onSaved: { Task { await vm.refresh() } }
            )
            .environment(\.managedObjectContext, CoreDataService.shared.viewContext)
        }
    }

    private func alert(for alert: HomeViewAlert) -> Alert {
        switch alert.kind {
        case .error(let message):
            return Alert(
                title: Text("Error"),
                message: Text(message),
                dismissButton: .default(Text("OK"))
            )
        case .confirmDelete(let id):
            return Alert(
                title: Text("Delete Budget?"),
                message: Text("This action cannot be undone."),
                primaryButton: .destructive(Text("Delete"), action: { Task { await vm.confirmDelete(budgetID: id) } }),
                secondaryButton: .cancel()
            )
        }
    }

    // MARK: Content Container
    private func contentContainer(proxy: RootTabPageProxy) -> some View {
        Group {
            switch vm.state {
            case .initial:
                // Initially nothing is shown to prevent blinking
                Color.clear
                    .frame(maxWidth: .infinity, maxHeight: .infinity, alignment: .center)

            case .loading:
                ProgressView()
                    .frame(maxWidth: .infinity, maxHeight: .infinity, alignment: .center)

            case .empty:
                emptyPeriodContent(proxy: proxy)

            case .loaded(let summaries):
                if let primary = selectPrimarySummary(from: summaries) {
                    loadedBudgetContent(for: primary)
                } else {
                    emptyPeriodContent(proxy: proxy)
                }
            }
        }
    }

    // MARK: Empty Period Content (replaces generic empty state)
    @ViewBuilder
    private func emptyPeriodContent(proxy: RootTabPageProxy) -> some View {
        let availableContentHeight = proxy.availableHeightBelowHeader

        homeHeaderPage(for: nil) { header in
            VStack(alignment: .leading, spacing: DS.Spacing.l) {
                header

                VStack(alignment: .leading, spacing: DS.Spacing.m) {
                    // Always-offer Add button when no budget exists so users can
                    // quickly create an expense for this period.
                    Group {
                        if #available(iOS 26.0, macCatalyst 26.0, *) {
                            Button(action: addExpenseCTAAction) {
                                Label(addExpenseCTATitle, systemImage: "plus")
                                    .font(.system(size: 17, weight: .semibold, design: .rounded))
                                    .frame(
                                maxWidth: .infinity,
                                minHeight: HomeHeaderOverviewMetrics.categoryControlHeight
                            )
                                    .frame(minHeight: 44)
                            }
                            .buttonStyle(.glass)
                            .tint(themeManager.selectedTheme.resolvedTint)
                        } else {
                            Button(action: addExpenseCTAAction) {
                                Label(addExpenseCTATitle, systemImage: "plus")
                                    .font(.system(size: 17, weight: .semibold, design: .rounded))
                                    .frame(maxWidth: .infinity)
                                    .frame(minHeight: 44)
                            }
                            .buttonStyle(.plain)
                        }
                    }
                    .accessibilityIdentifier("emptyPeriodAddExpenseCTA")
                    .frame(maxWidth: .infinity)
                    .padding(.horizontal, RootTabHeaderLayout.defaultHorizontalPadding)

                    // Segment-specific guidance — centered consistently across platforms
                    Text(emptyShellMessage)
                        .foregroundStyle(.secondary)
                        .multilineTextAlignment(.center)
                        .frame(maxWidth: .infinity)
                        .padding(.horizontal, RootTabHeaderLayout.defaultHorizontalPadding)

                    Spacer(minLength: 0)
                }
                // Horizontal padding applied to individual rows above for precise matching
            }
            .frame(maxWidth: .infinity, alignment: .topLeading)
            .frame(minHeight: availableContentHeight, alignment: .top)
        }
    }

    @ViewBuilder
    private func loadedBudgetContent(
        for summary: BudgetSummary
    ) -> some View {
        homeHeaderPage(for: summary, topPaddingStyle: .contentEmbedded) { header in
            BudgetDetailsView(
                budgetObjectID: summary.id,
                periodNavigation: nil,
                displaysBudgetTitle: false,
                headerTopPadding: DS.Spacing.xs,
                appliesSurfaceBackground: false,
                showsCategoryChips: false,
                selectedSegment: $selectedSegment,
                sort: $homeSort,
                onSegmentChange: { newSegment in
                    self.selectedSegment = newSegment
                },
                headerManagesPadding: true,
                header: header,
                listHeaderBehavior: .omitsHeader,
                initialFilterRange: filterOverrideRangeForCurrentSelection
            )
            .id(summary.id)
            .environment(\.managedObjectContext, CoreDataService.shared.viewContext)
        }
    }
    // MARK: Helpers
    private func title(for date: Date) -> String {
        budgetPeriod.title(for: date)
    }

    // Period-driven header title, e.g. "September 2025 Budget" or
    // "Sep 1 – Sep 7, 2025 Budget" when viewing Weekly, etc.
    private var periodHeaderTitle: String {
        "\(title(for: vm.selectedDate)) Budget"
    }

    private var periodRangeDetail: String {
        let (start, end) = budgetPeriod.range(containing: vm.selectedDate)
        let f = DateFormatter()
        f.dateStyle = .medium
        return "\(f.string(from: start)) through \(f.string(from: end))"
    }

    private func headerCategoryBreakdown(for summary: BudgetSummary?) -> [BudgetSummary.CategorySpending] {
        guard let summary else { return [] }
        if selectedSegment == .planned {
            return summary.plannedCategoryBreakdown
        } else {
            return summary.variableCategoryBreakdown
        }
    }

    private var primarySummary: BudgetSummary? {
        if case .loaded(let summaries) = vm.state {
            return selectPrimarySummary(from: summaries)
        }
        return nil
    }

    // Summary that is considered "active" for the currently selected period
    // (exact canonical match or same period type containing the selected date).
    private var actionableSummaryForSelectedPeriod: BudgetSummary? {
        if case .loaded(let summaries) = vm.state {
            return selectActionableSummary(from: summaries)
        }
        return nil
    }

    /// Choose the most relevant budget summary for the current Home selection.
    /// Preference order:
    /// 1) Exact match to the selected period's canonical start/end for `vm.selectedDate`.
    /// 2) A summary whose detected period type matches the selected period and contains `vm.selectedDate`.
    /// 3) Fallback to the earliest (current behavior via `.first`).
    private func selectPrimarySummary(from summaries: [BudgetSummary]) -> BudgetSummary? {
        guard !summaries.isEmpty else { return nil }

        let cal = Calendar.current
        let selectedPeriod = budgetPeriod
        let (selStart, selEnd) = selectedPeriod.range(containing: vm.selectedDate)

        // 1) Exact match to canonical range for the selected period
        if let exact = summaries.first(where: { s in
            cal.isDate(s.periodStart, inSameDayAs: selStart) && cal.isDate(s.periodEnd, inSameDayAs: selEnd)
        }) {
            return exact
        }

        // 2) Match by detected period type and containment of selected date
        if let typeMatch = summaries.first(where: { s in
            let detected = BudgetPeriod.selectableCases.first { $0.matches(startDate: s.periodStart, endDate: s.periodEnd) }
            let containsSelected = (s.periodStart ... s.periodEnd).contains(vm.selectedDate)
            return detected == selectedPeriod && containsSelected
        }) {
            return typeMatch
        }

        // 3) Fallback: maintain current behavior
        return summaries.first
    }

    /// Returns a summary only if it matches the selected period exactly or by type.
    /// This is used to decide whether the options menu should present Edit actions,
    /// otherwise it will offer Create Budget.
    private func selectActionableSummary(from summaries: [BudgetSummary]) -> BudgetSummary? {
        guard !summaries.isEmpty else { return nil }
        let cal = Calendar.current
        let selectedPeriod = budgetPeriod
        let (selStart, selEnd) = selectedPeriod.range(containing: vm.selectedDate)

        if let exact = summaries.first(where: { s in
            cal.isDate(s.periodStart, inSameDayAs: selStart) && cal.isDate(s.periodEnd, inSameDayAs: selEnd)
        }) {
            return exact
        }
        if let typeMatch = summaries.first(where: { s in
            let detected = BudgetPeriod.selectableCases.first { $0.matches(startDate: s.periodStart, endDate: s.periodEnd) }
            let containsSelected = (s.periodStart ... s.periodEnd).contains(vm.selectedDate)
            return detected == selectedPeriod && containsSelected
        }) {
            return typeMatch
        }
        return nil
    }

    private var requiresScaffoldScrollHosting: Bool {
        primarySummary == nil
    }

    // For Daily/Weekly/Bi-Weekly, align the BudgetDetailsView lists to the
    // selected period range. Monthly/Quarterly/Yearly: keep default.
    private var filterOverrideRangeForCurrentSelection: ClosedRange<Date>? {
        switch budgetPeriod {
        case .daily, .weekly, .biWeekly:
            let (start, end) = budgetPeriod.range(containing: vm.selectedDate)
            return start...end
        default:
            return nil
        }
    }

    private var emptyShellMessage: String {
        switch selectedSegment {
        case .planned:
            return "No planned expenses in this period."
        case .variable:
            return "No variable expenses in this period."
        }
    }

    // MARK: Empty-period CTA helpers
    private var addExpenseCTATitle: String {
        selectedSegment == .planned ? "Add Planned Expense" : "Add Variable Expense"
    }

    private func addExpenseCTAAction() {
        if selectedSegment == .planned {
            isPresentingAddPlannedFromHome = true
        } else {
            isPresentingAddVariableFromHome = true
        }
    }

private func triggerAddExpense(_ notificationName: Notification.Name, budgetID: NSManagedObjectID) {
    NotificationCenter.default.post(name: notificationName, object: budgetID)
}
}

// MARK: - Home Header Table Page
private struct HomeHeaderTablePage<Content: View>: View {
    @Environment(\.platformCapabilities) private var capabilities
    @Environment(\.responsiveLayoutContext) private var layoutContext

    let summary: BudgetSummary?
    let displayTitle: String
    let displayDetail: String
    let categorySpending: [BudgetSummary.CategorySpending]
    @Binding var selectedSegment: BudgetDetailsViewModel.Segment
    @Binding var sort: BudgetDetailsViewModel.SortOption
    let periodNavigationTitle: String
    let onAdjustPeriod: (Int) -> Void
    let onAddCategory: () -> Void
    let topPaddingStyle: RootTabHeaderLayout.TopPaddingStyle
    let content: (AnyView) -> Content

    var body: some View {
        let header = AnyView(headerContent)
        return content(header)
    }

    private var headerContent: some View {
        let horizontalPadding = HomeHeaderOverviewMetrics.horizontalPadding(
            for: capabilities,
            layoutContext: layoutContext
        )

        return VStack(spacing: HomeHeaderOverviewMetrics.sectionSpacing) {
            RootViewTopPlanes(
                title: "Home",
                titleDisplayMode: .hidden,
                horizontalPadding: horizontalPadding,
                topPaddingStyle: topPaddingStyle
            )

            HomeHeaderOverviewTable(
                summary: summary,
                displayTitle: displayTitle,
                displayDetail: displayDetail,
                categorySpending: categorySpending,
                selectedSegment: $selectedSegment,
                sort: $sort,
                periodNavigationTitle: periodNavigationTitle,
                onAdjustPeriod: onAdjustPeriod,
                onAddCategory: onAddCategory
            )
            .padding(.horizontal, horizontalPadding)
        }
    }
}

// MARK: - Home Header Overview Table
private struct HomeHeaderOverviewTable: View {
    let summary: BudgetSummary?
    let displayTitle: String
    let displayDetail: String
    let categorySpending: [BudgetSummary.CategorySpending]
    @Binding var selectedSegment: BudgetDetailsViewModel.Segment
    @Binding var sort: BudgetDetailsViewModel.SortOption
    let periodNavigationTitle: String
    let onAdjustPeriod: (Int) -> Void
    let onAddCategory: () -> Void

    var body: some View {
        LazyVStack(alignment: .leading, spacing: HomeHeaderOverviewMetrics.sectionSpacing) {
            titleRow
            periodNavigationRow
            metricsSection
            categoryRow
            segmentPicker
            sortPicker
        }
        .frame(maxWidth: .infinity, alignment: .leading)
    }

    private var titleRow: some View {
        VStack(alignment: .leading, spacing: HomeHeaderOverviewMetrics.titleSpacing) {
            Text(displayTitle)
                .font(HomeHeaderOverviewMetrics.titleFont)
                .lineLimit(HomeHeaderOverviewMetrics.titleLineLimit)
                .layoutPriority(2)
                .minimumScaleFactor(HomeHeaderOverviewMetrics.titleMinimumScaleFactor)

            Text(displayDetail)
                .font(HomeHeaderOverviewMetrics.subtitleFont)
                .foregroundStyle(.secondary)
                .lineLimit(HomeHeaderOverviewMetrics.subtitleLineLimit)
                .layoutPriority(0)
                .minimumScaleFactor(HomeHeaderOverviewMetrics.subtitleMinimumScaleFactor)
        }
        .accessibilityElement(children: .combine)
    }

    private var periodNavigationRow: some View {
        PeriodNavigationControl(
            title: periodNavigationTitle,
            onPrevious: { onAdjustPeriod(-1) },
            onNext: { onAdjustPeriod(+1) }
        )
        .frame(maxWidth: .infinity)
        .padding(.top, HomeHeaderOverviewMetrics.titleToPeriodNavigationSpacing)
    }

    private var metricsSection: some View {
        LazyVStack(alignment: .leading, spacing: HomeHeaderOverviewMetrics.metricRowSpacing) {
            HomeHeaderTableTwoColumnRow {
                metricHeader("POTENTIAL INCOME")
            } trailing: {
                metricHeader("POTENTIAL SAVINGS")
            }

            HomeHeaderTableTwoColumnRow {
                metricValue(potentialIncome, color: DS.Colors.plannedIncome)
            } trailing: {
                metricValue(potentialSavings, color: DS.Colors.savingsGood)
            }

            Group {
                HomeHeaderTableTwoColumnRow {
                    metricHeader("ACTUAL INCOME")
                } trailing: {
                    metricHeader("ACTUAL SAVINGS")
                }

                HomeHeaderTableTwoColumnRow {
                    metricValue(actualIncome, color: DS.Colors.actualIncome)
                } trailing: {
                    metricValue(actualSavings, color: DS.Colors.savingsGood)
                }
            }
            .padding(.top, HomeHeaderOverviewMetrics.metricGroupSpacing)

            HomeHeaderTableTwoColumnRow {
                totalLabelView
            } trailing: {
                totalValueView
            }
            .padding(.top, HomeHeaderOverviewMetrics.metricGroupSpacing)
        }
    }

    private var categoryRow: some View {
        Group {
            if categorySpending.isEmpty {
                // Full-width, pressable capsule to prompt adding a category
                GlassCapsuleContainer(
                    horizontalPadding: DS.Spacing.l,
                    verticalPadding: DS.Spacing.s,
                    alignment: .center
                ) {
                    Button(action: onAddCategory) {
                        Label("Add Category", systemImage: "plus")
                            .font(.system(size: 16, weight: .semibold, design: .rounded))
                            .frame(
                                maxWidth: .infinity,
                                minHeight: HomeHeaderOverviewMetrics.categoryControlHeight
                            )
                    }
                    .buttonStyle(.plain)
                    .accessibilityIdentifier("home_add_category_cta")
                }
                .frame(height: HomeHeaderOverviewMetrics.categoryControlHeight)
            } else {
                CategoryTotalsRow(
                    categories: categorySpending,
                    isPlaceholder: false,
                    horizontalInset: 0
                )
                .frame(height: HomeHeaderOverviewMetrics.categoryControlHeight)
            }
        }
        .padding(.top, HomeHeaderOverviewMetrics.categoryChipTopSpacing)
    }

    private var totalLabelView: some View {
        Text(selectedSegment == .planned ? "PLANNED EXPENSES" : "VARIABLE EXPENSES")
            .font(HomeHeaderOverviewMetrics.labelFont)
            .foregroundStyle(.secondary)
            .textCase(.uppercase)
            .lineLimit(1)
    }

    private var totalValueView: some View {
        Text(formatCurrency(selectedSegmentTotal))
            .font(HomeHeaderOverviewMetrics.totalValueFont)
            .lineLimit(1)
    }

    private func metricHeader(_ title: String) -> some View {
        Text(title)
            .font(HomeHeaderOverviewMetrics.labelFont)
            .foregroundStyle(.secondary)
            .lineLimit(1)
    }

    private func metricValue(_ amount: Double, color: Color) -> some View {
        Text(formatCurrency(amount))
            .font(HomeHeaderOverviewMetrics.valueFont)
            .foregroundStyle(color)
            .lineLimit(1)
    }

    private var segmentPicker: some View {
        GlassCapsuleContainer(
            horizontalPadding: HomeHeaderOverviewMetrics.controlHorizontalPadding,
            verticalPadding: HomeHeaderOverviewMetrics.controlVerticalPadding
        ) {
            Picker("", selection: $selectedSegment) {
                Text("Planned Expenses").segmentedFill().tag(BudgetDetailsViewModel.Segment.planned)
                Text("Variable Expenses").segmentedFill().tag(BudgetDetailsViewModel.Segment.variable)
            }
            .pickerStyle(.segmented)
            .equalWidthSegments()
            .frame(maxWidth: .infinity)
        }
    }

    private var sortPicker: some View {
        GlassCapsuleContainer(
            horizontalPadding: HomeHeaderOverviewMetrics.controlHorizontalPadding,
            verticalPadding: HomeHeaderOverviewMetrics.controlVerticalPadding,
            alignment: .center
        ) {
            Picker("Sort", selection: $sort) {
                Text("A–Z").segmentedFill().tag(BudgetDetailsViewModel.SortOption.titleAZ)
                Text("$↓").segmentedFill().tag(BudgetDetailsViewModel.SortOption.amountLowHigh)
                Text("$↑").segmentedFill().tag(BudgetDetailsViewModel.SortOption.amountHighLow)
                Text("Date ↑").segmentedFill().tag(BudgetDetailsViewModel.SortOption.dateOldNew)
                Text("Date ↓").segmentedFill().tag(BudgetDetailsViewModel.SortOption.dateNewOld)
            }
            .pickerStyle(.segmented)
            .equalWidthSegments()
            .frame(maxWidth: .infinity)
        }
    }

    private var potentialIncome: Double { summary?.potentialIncomeTotal ?? 0 }
    private var potentialSavings: Double { summary?.potentialSavingsTotal ?? 0 }
    private var actualIncome: Double { summary?.actualIncomeTotal ?? 0 }
    private var actualSavings: Double { summary?.actualSavingsTotal ?? 0 }
    private var plannedExpensesTotal: Double { summary?.plannedExpensesActualTotal ?? 0 }
    private var variableExpensesTotal: Double { summary?.variableExpensesTotal ?? 0 }
    private var selectedSegmentTotal: Double { selectedSegment == .planned ? plannedExpensesTotal : variableExpensesTotal }

    private func formatCurrency(_ amount: Double) -> String {
        if #available(iOS 15.0, macCatalyst 15.0, *) {
            let currencyCode: String
            if #available(iOS 16.0, macCatalyst 16.0, *) {
                currencyCode = Locale.current.currency?.identifier ?? HomeHeaderOverviewMetrics.fallbackCurrencyCode
            } else {
                currencyCode = Locale.current.currencyCode ?? HomeHeaderOverviewMetrics.fallbackCurrencyCode
            }
            return amount.formatted(.currency(code: currencyCode))
        } else {
            let formatter = NumberFormatter()
            formatter.numberStyle = .currency
            formatter.currencyCode = Locale.current.currencyCode ?? HomeHeaderOverviewMetrics.fallbackCurrencyCode
            return formatter.string(from: amount as NSNumber) ?? String(format: "%.2f", amount)
        }
    }
}

private struct HomeHeaderTableTwoColumnRow<Leading: View, Trailing: View>: View {
    private let alignment: VerticalAlignment
    private let leading: () -> Leading
    private let trailing: () -> Trailing

    init(
        alignment: VerticalAlignment = .lastTextBaseline,
        @ViewBuilder leading: @escaping () -> Leading,
        @ViewBuilder trailing: @escaping () -> Trailing
    ) {
        self.alignment = alignment
               self.leading = leading
        self.trailing = trailing
    }

    var body: some View {
        HStack(alignment: alignment, spacing: DS.Spacing.m) {
            leading()
                .frame(maxWidth: .infinity, alignment: .leading)

            trailing()
                .frame(maxWidth: .infinity, alignment: .trailing)
        }
    }
}

// MARK: - Header Menu Glass Label (OS26)
private struct HeaderMenuGlassLabel: View {
    var systemImage: String
    var symbolVariants: SymbolVariants? = nil

    var body: some View {
<<<<<<< HEAD
        RootHeaderGlassControl(sizing: .icon) {
            RootHeaderControlIcon(systemImage: systemImage, symbolVariants: symbolVariants)
=======
        if capabilities.supportsOS26Translucency, #available(iOS 26.0, macCatalyst 26.0, *) {
            GlassCapsuleContainer(
                minimumHeight: RootHeaderActionMetrics.minimumIconDimension,
                horizontalPadding: RootHeaderGlassMetrics.horizontalPadding,
                verticalPadding: RootHeaderGlassMetrics.verticalPadding,
                alignment: .trailing
            ) {
                RootHeaderControlIcon(systemImage: systemImage, symbolVariants: symbolVariants)
                    .frame(
                        width: RootHeaderActionMetrics.minimumIconDimension,
                        height: RootHeaderActionMetrics.minimumIconDimension
                    )
                    .tint(themeManager.selectedTheme.resolvedTint)
            }
        } else {
            RootHeaderGlassControl(sizing: .icon) {
                RootHeaderControlIcon(systemImage: systemImage, symbolVariants: symbolVariants)
            }
>>>>>>> edd09cdd
        }
    }
}

private enum HomeHeaderOverviewMetrics {
    static let sectionSpacing: CGFloat = DS.Spacing.m
    static let titleSpacing: CGFloat = DS.Spacing.xs / 2
    static let titleToPeriodNavigationSpacing: CGFloat = DS.Spacing.xs / 2
    static let metricRowSpacing: CGFloat = DS.Spacing.xs
    static let metricGroupSpacing: CGFloat = DS.Spacing.xs
    static let categoryChipTopSpacing: CGFloat = DS.Spacing.s
    static let categoryControlHeight: CGFloat = 44
    static let controlHorizontalPadding: CGFloat = DS.Spacing.s
    static let controlVerticalPadding: CGFloat = DS.Spacing.s
    static let titleFont: Font = .largeTitle.bold()
    static let titleLineLimit: Int = 1
    static let titleMinimumScaleFactor: CGFloat = 0.6
    static let subtitleFont: Font = .callout
    static let subtitleLineLimit: Int = 1
    static let subtitleMinimumScaleFactor: CGFloat = 0.75
    static let labelFont: Font = .caption.weight(.semibold)
    static let valueFont: Font = .body.weight(.semibold)
    static let totalValueFont: Font = .title3.weight(.semibold)
    static let fallbackCurrencyCode = "USD"

    static func horizontalPadding(
        for capabilities: PlatformCapabilities,
        layoutContext: ResponsiveLayoutContext
    ) -> CGFloat {
        if capabilities.supportsOS26Translucency {
            return RootTabHeaderLayout.defaultHorizontalPadding
        }

        if layoutContext.containerSize.width >= 600 {
            return RootTabHeaderLayout.defaultHorizontalPadding
        }

        return max(layoutContext.safeArea.leading, 0)
    }
}

// MARK: - Segmented control sizing helpers
private extension View {
    func segmentedFill() -> some View { frame(maxWidth: .infinity) }
    func equalWidthSegments() -> some View { modifier(HomeEqualWidthSegmentsModifier()) }
}

private struct HomeEqualWidthSegmentsModifier: ViewModifier {
    func body(content: Content) -> some View {
        content.background(HomeEqualWidthSegmentApplier())
    }
}

private struct HomeEqualWidthSegmentApplier: UIViewRepresentable {
    func makeUIView(context: Context) -> UIView {
        let view = UIView()
        view.isUserInteractionEnabled = false
        DispatchQueue.main.async { applyEqualWidthIfNeeded(from: view) }
        return view
    }

    func updateUIView(_ uiView: UIView, context: Context) {
        DispatchQueue.main.async { applyEqualWidthIfNeeded(from: uiView) }
    }

    private func applyEqualWidthIfNeeded(from view: UIView) {
        guard let segmented = findSegmentedControl(from: view) else { return }
        segmented.apportionsSegmentWidthsByContent = false
        segmented.setContentCompressionResistancePriority(.defaultLow, for: .horizontal)
        segmented.setContentHuggingPriority(.defaultLow, for: .horizontal)
        segmented.invalidateIntrinsicContentSize()
    }

    private func findSegmentedControl(from view: UIView) -> UISegmentedControl? {
        var current: UIView? = view
        while let candidate = current {
            if let segmented = candidate as? UISegmentedControl { return segmented }
            current = candidate.superview
        }
        return nil
    }
}<|MERGE_RESOLUTION|>--- conflicted
+++ resolved
@@ -827,10 +827,6 @@
     var symbolVariants: SymbolVariants? = nil
 
     var body: some View {
-<<<<<<< HEAD
-        RootHeaderGlassControl(sizing: .icon) {
-            RootHeaderControlIcon(systemImage: systemImage, symbolVariants: symbolVariants)
-=======
         if capabilities.supportsOS26Translucency, #available(iOS 26.0, macCatalyst 26.0, *) {
             GlassCapsuleContainer(
                 minimumHeight: RootHeaderActionMetrics.minimumIconDimension,
@@ -849,7 +845,6 @@
             RootHeaderGlassControl(sizing: .icon) {
                 RootHeaderControlIcon(systemImage: systemImage, symbolVariants: symbolVariants)
             }
->>>>>>> edd09cdd
         }
     }
 }
