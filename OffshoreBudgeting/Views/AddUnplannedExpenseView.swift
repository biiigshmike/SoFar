//
//  AddUnplannedExpenseView.swift
//  SoFar
//
//  Add Variable (Unplanned) Expense
//  -------------------------------------------------------------
//  • Card chooser (horizontal)  ← uses shared CardPickerRow (no local duplicate)
//  • Category chips row (static Add button + live, scrolling chips)
//  • Description, Amount, Date
//  -------------------------------------------------------------?
//

import SwiftUI
import UIKit
import CoreData

// MARK: - AddUnplannedExpenseView
struct AddUnplannedExpenseView: View {

    // MARK: Inputs
    let unplannedExpenseID: NSManagedObjectID?
    let allowedCardIDs: Set<NSManagedObjectID>?
    let initialCardID: NSManagedObjectID?
    let initialDate: Date?
    let onSaved: () -> Void

    // MARK: State
    @StateObject private var vm: AddUnplannedExpenseViewModel
    @EnvironmentObject private var themeManager: ThemeManager
    @State private var isPresentingAddCard = false
    
    // MARK: - Layout
    /// Height of the card picker row.  This matches the tile height defined in
    /// `CardPickerRow` so adjustments remain centralized.
    private let cardRowHeight: CGFloat = 160


    // MARK: Init
    init(unplannedExpenseID: NSManagedObjectID? = nil,
         allowedCardIDs: Set<NSManagedObjectID>? = nil,
         initialCardID: NSManagedObjectID? = nil,
         initialDate: Date? = nil,
         onSaved: @escaping () -> Void) {
        self.unplannedExpenseID = unplannedExpenseID
        self.allowedCardIDs = allowedCardIDs
        self.initialCardID = initialCardID
        self.initialDate = initialDate
        self.onSaved = onSaved

        let model = AddUnplannedExpenseViewModel(
            unplannedExpenseID: unplannedExpenseID,
            allowedCardIDs: allowedCardIDs,
            initialCardID: initialCardID,
            initialDate: initialDate
        )
        _vm = StateObject<AddUnplannedExpenseViewModel>(wrappedValue: model)
    }

    // MARK: Body
    var body: some View {
        EditSheetScaffold(
            title: vm.isEditing ? "Edit Variable Expense" : "Add Variable Expense",
            saveButtonTitle: vm.isEditing ? "Save Changes" : "Save",
            isSaveEnabled: vm.canSave,
            onSave: { trySave() }
        ) {
            // MARK: Card Picker (horizontal)
            UBFormSection("Assign a Card to Expense", isUppercased: false) {
                if vm.allCards.isEmpty {
                    VStack(spacing: DS.Spacing.m) {
                        Text("No cards yet. Add one to assign this expense.")
                            .foregroundStyle(.secondary)
                            .frame(maxWidth: .infinity, alignment: .leading)
                        GlassCTAButton(
                            maxWidth: .infinity,
                            fillHorizontally: true,
                            fallbackAppearance: .neutral,
                            action: { isPresentingAddCard = true }
                        ) {
                            Label("Add Card", systemImage: "plus")
                        }
                        .accessibilityLabel("Add Card")
                    }
                } else {
                    CardPickerRow(
                        allCards: vm.allCards,
                        selectedCardID: $vm.selectedCardID
                    )
                    .frame(maxWidth: .infinity, alignment: .center)
                    .frame(height: cardRowHeight)
                    .ub_hideScrollIndicators()
                }
            }

            // MARK: Category Chips Row
            UBFormSection("Category", isUppercased: false) {
                CategoryChipsRow(
                    selectedCategoryID: $vm.selectedCategoryID
                )
                .accessibilityElement(children: .contain)
            }


            // MARK: Individual Fields
            // Give each field its own section with a header so that the
            // descriptive label appears outside the cell, mirroring the
            // appearance of the Add Card form.  Also left‑align text for
            // improved readability on macOS and avoid right‑aligned text.

            // Expense Description
            UBFormSection("Expense Description", isUppercased: false) {
                UBFormRow {
                    if #available(iOS 15.0, macCatalyst 15.0, *) {
                        TextField("", text: $vm.descriptionText, prompt: Text("Apple Store"))
                            .autocorrectionDisabled(true)
                            .textInputAutocapitalization(.never)
                            .multilineTextAlignment(.leading)
                            .frame(maxWidth: .infinity, alignment: .leading)
                            .accessibilityLabel("Expense Description")
                    } else {
                        TextField("Apple Store", text: $vm.descriptionText)
                            .autocorrectionDisabled(true)
                            .textInputAutocapitalization(.never)
                            .multilineTextAlignment(.leading)
                            .frame(maxWidth: .infinity, alignment: .leading)
                            .accessibilityLabel("Expense Description")
                    }
                }
            }

            // Amount
            UBFormSection("Amount", isUppercased: false) {
                UBFormRow {
                    if #available(iOS 15.0, macCatalyst 15.0, *) {
                        TextField("", text: $vm.amountString, prompt: Text("299.99"))
                            .keyboardType(.decimalPad)
                            .multilineTextAlignment(.leading)
                            .frame(maxWidth: .infinity, alignment: .leading)
                            .accessibilityLabel("Amount")
                    } else {
                        TextField("299.99", text: $vm.amountString)
                            .keyboardType(.decimalPad)
                            .multilineTextAlignment(.leading)
                            .frame(maxWidth: .infinity, alignment: .leading)
                            .accessibilityLabel("Amount")
                    }
                }
            }

            // Transaction Date
            UBFormSection("Transaction Date", isUppercased: false) {
                DatePicker("", selection: $vm.transactionDate, displayedComponents: [.date])
                    .labelsHidden()
                    .ub_compactDatePickerStyle()
                    .accessibilityLabel("Transaction Date")
            }
        }
        .onAppear { CoreDataService.shared.ensureLoaded() }
        .task { await vm.load() }
        // Make sure our chips & sheet share the same context.
        .environment(\.managedObjectContext, CoreDataService.shared.viewContext)
        .sheet(isPresented: $isPresentingAddCard) {
            AddCardFormView { newName, selectedTheme in
                do {
                    let service = CardService()
                    let card = try service.createCard(name: newName)
                    if let uuid = card.value(forKey: "id") as? UUID {
                        CardAppearanceStore.shared.setTheme(selectedTheme, for: uuid)
                    }
                    vm.selectedCardID = card.objectID
                } catch {
                    let alert = UIAlertController(title: "Couldn’t Create Card", message: error.localizedDescription, preferredStyle: .alert)
                    alert.addAction(UIAlertAction(title: "OK", style: .default))
                    UIApplication.shared.connectedScenes
                        .compactMap { ($0 as? UIWindowScene)?.keyWindow }
                        .first?
                        .rootViewController?
                        .present(alert, animated: true)
                }
            }
        }
    }

    // MARK: - trySave()
    /// Validates and persists the expense via the view model.
    /// - Returns: `true` if the sheet should dismiss; `false` to stay open.
    private func trySave() -> Bool {
        guard vm.canSave else { return false }
        do {
            try vm.save()
            onSaved()
            // Resign keyboard on iOS via unified helper
            ub_dismissKeyboard()
            return true
        } catch {
            // Present error via UIKit alert on iOS; macOS simply returns false.
            let alert = UIAlertController(title: "Couldn’t Save", message: error.localizedDescription, preferredStyle: .alert)
            alert.addAction(UIAlertAction(title: "OK", style: .default))
            UIApplication.shared.connectedScenes
                .compactMap { ($0 as? UIWindowScene)?.keyWindow }
                .first?
                .rootViewController?
                .present(alert, animated: true)
            return false
        }
    }
}

// MARK: - CategoryChipsRow
/// Shows a static “Add” pill followed by a horizontally-scrolling list of
/// category chips (live via @FetchRequest). Selecting a chip updates the binding.
private struct CategoryChipsRow: View {

    // MARK: Binding
    @Binding var selectedCategoryID: NSManagedObjectID?

    // MARK: Environment
    @Environment(\.managedObjectContext) private var viewContext

    // MARK: Live Fetch
    @FetchRequest(
        sortDescriptors: [NSSortDescriptor(key: "name", ascending: true,
                                           selector: #selector(NSString.localizedCaseInsensitiveCompare(_:)))]
    )
    private var categories: FetchedResults<ExpenseCategory>

    // MARK: Local State
    @State private var isPresentingNewCategory = false
    @Environment(\.platformCapabilities) private var capabilities
    @EnvironmentObject private var themeManager: ThemeManager
    @Namespace private var glassNamespace

    var body: some View {
        HStack(spacing: DS.Spacing.m) {
            // MARK: Static Add Button (doesn't scroll)
            AddCategoryPill {
                isPresentingNewCategory = true
            }

            // MARK: Scrolling Chips (wrapped in a single GlassEffectContainer on OS26)
            Group {
                if capabilities.supportsOS26Translucency, #available(iOS 26.0, macOS 26.0, macCatalyst 26.0, *) {
                    GlassEffectContainer(spacing: DS.Spacing.s) {
                        ScrollView(.horizontal, showsIndicators: false) {
                            LazyHStack(spacing: DS.Spacing.s) {
                                if categories.isEmpty {
                                    Text("No categories yet")
                                        .foregroundStyle(.secondary)
                                        .padding(.vertical, 10)
                                } else {
                                    ForEach(categories, id: \.objectID) { cat in
                                        let isSel = selectedCategoryID == cat.objectID
                                        CategoryChip(
                                            id: cat.objectID.uriRepresentation().absoluteString,
                                            name: cat.name ?? "Untitled",
                                            colorHex: cat.color ?? "#999999",
                                            isSelected: isSel,
                                            namespace: glassNamespace
                                        )
                                        .onTapGesture { selectedCategoryID = cat.objectID }
                                    }
                                }
                            }
                            .padding(.horizontal, DS.Spacing.s)
                        }
                    }
                } else {
                    ScrollView(.horizontal, showsIndicators: false) {
                        LazyHStack(spacing: DS.Spacing.s) {
                            if categories.isEmpty {
                                Text("No categories yet")
                                    .foregroundStyle(.secondary)
                                    .padding(.vertical, 10)
                            } else {
                                ForEach(categories, id: \.objectID) { cat in
                                    CategoryChip(
                                        id: cat.objectID.uriRepresentation().absoluteString,
                                        name: cat.name ?? "Untitled",
                                        colorHex: cat.color ?? "#999999",
                                        isSelected: selectedCategoryID == cat.objectID,
                                        namespace: nil
                                    )
                                    .onTapGesture { selectedCategoryID = cat.objectID }
                                }
                            }
                        }
                        .padding(.horizontal, DS.Spacing.s)
                    }
                }
            }
            // Hide scroll indicators consistently across platforms
            .ub_hideScrollIndicators()
        }
        .sheet(isPresented: $isPresentingNewCategory) {
            // Build as a single expression to avoid opaque 'some View' type mismatches.
            let base = ExpenseCategoryEditorSheet(
                initialName: "",
                initialHex: "#4E9CFF"
            ) { name, hex in
                // Persist the new category and auto-select it.
                let category = ExpenseCategory(context: viewContext)
                category.id = UUID()
                category.name = name
                category.color = hex
                do {
                    // Obtain a permanent ID so the fetch request updates immediately.
                    try viewContext.obtainPermanentIDs(for: [category])
                    try viewContext.save()
                    // Auto-select the newly created category.
                    selectedCategoryID = category.objectID
                } catch {
                    AppLog.ui.error("Failed to create category: \(error.localizedDescription)")
                }
            }
            .environment(\.managedObjectContext, viewContext)

            // Apply detents on supported OS versions without changing the opaque type.
            Group {
                if #available(iOS 16.0, *) {
                    base.presentationDetents([.medium])
                } else {
                    base
                }
            }
        }
        .ub_onChange(of: categories.count) {
            // Auto-pick first category if none selected yet
            if selectedCategoryID == nil, let first = categories.first {
                selectedCategoryID = first.objectID
            }
        }
    }
}

// MARK: - AddCategoryPill
/// Compact, fixed “Add” control styled like a pill.
private struct AddCategoryPill: View {
    var onTap: () -> Void
    @EnvironmentObject private var themeManager: ThemeManager

    var body: some View {
        Button(action: onTap) {
            Label("Add", systemImage: "plus")
                .font(.subheadline.weight(.semibold))
        }
        .buttonStyle(
            AddCategoryPillStyle(
                tint: themeManager.selectedTheme.resolvedTint
            )
        )
        .controlSize(.regular)
        .accessibilityLabel("Add Category")
    }
}

// MARK: - CategoryChip
/// A single pill-shaped category with a color dot and name.
private struct CategoryChip: View {
    let id: String
    let name: String
    let colorHex: String
    let isSelected: Bool
    let namespace: Namespace.ID?
    @Environment(\.platformCapabilities) private var capabilities
    @EnvironmentObject private var themeManager: ThemeManager
    @Environment(\.colorScheme) private var colorScheme

    var body: some View {
        let categoryColor = Color(hex: colorHex) ?? .secondary
        let style = CategoryChipStyle.make(
            isSelected: isSelected,
            categoryColor: categoryColor,
            colorScheme: colorScheme
        )

        let shouldApplyShadow = style.shadowRadius > 0 || style.shadowY != 0

        let pill = CategoryChipPill(
            isSelected: isSelected,
            selectionColor: categoryColor,
            glassForeground: style.glassTextColor,
            fallbackForeground: style.fallbackTextColor,
            fallbackFill: style.fallbackFill,
            fallbackStroke: (!isSelected && style.fallbackStroke.lineWidth > 0) ? style.fallbackStroke : nil,
            glassStroke: isSelected ? nil : style.glassStroke
        ) {
            HStack(spacing: DS.Spacing.s) {
                Circle()
                    .fill(categoryColor)
                    .frame(width: 10, height: 10)
                Text(name)
                    .font(.subheadline.weight(.semibold))
            }
        }

<<<<<<< HEAD
        let decorated: AnyView
        if capabilities.supportsOS26Translucency, #available(iOS 26.0, macCatalyst 26.0, *), let ns = namespace {
            decorated = AnyView(
                pill
                    .glassEffectID(id, in: ns)
                    .glassEffectTransition(.matchedGeometry)
            )
        } else {
            decorated = AnyView(pill)
=======
        let shouldApplyShadow = style.shadowRadius > 0 || style.shadowY != 0

        let chipContent = Group {
            if capabilities.supportsOS26Translucency, #available(iOS 26.0, macOS 26.0, macCatalyst 26.0, *) {
                let glassContent = content
                    .foregroundStyle(style.glassTextColor)
                    .glassEffect(
                        .regular.interactive(),
                        in: capsule
                    )
                    .overlay {
                        if let stroke = style.glassStroke {
                            capsule.stroke(stroke.color, lineWidth: stroke.lineWidth)
                        }
                    }

                if let ns = namespace {
                    glassContent
                        .glassEffectID(id, in: ns)
                } else {
                    glassContent
                }
            } else {
                content
                    .foregroundStyle(style.fallbackTextColor)
                    .background {
                        capsule
                            .fill(style.fallbackFill)
                    }
                    .overlay(
                        capsule.stroke(
                            style.fallbackStroke.color,
                            lineWidth: style.fallbackStroke.lineWidth
                        )
                    )
            }
>>>>>>> 1bed5c73
        }

        let base = decorated
            .scaleEffect(style.scale)
            .animation(.easeOut(duration: 0.15), value: isSelected)
            .accessibilityAddTraits(isSelected ? .isSelected : [])

        if shouldApplyShadow {
            base
                .shadow(
                    color: style.shadowColor,
                    radius: style.shadowRadius,
                    x: 0,
                    y: style.shadowY
                )
        } else {
            base
        }
    }

}

// MARK: - Styles
private struct AddCategoryPillStyle: ButtonStyle {
    let tint: Color

    func makeBody(configuration: Configuration) -> some View {
        let isActive = configuration.isPressed

        let capsule = Capsule(style: .continuous)

        return CategoryChipPill(
            isSelected: false,
            selectionColor: nil,
            glassForeground: .primary,
            fallbackForeground: .primary,
            fallbackFill: .clear
        ) {
            configuration.label
        }
<<<<<<< HEAD
        .overlay {
            if isActive {
                capsule.strokeBorder(tint.opacity(0.45), lineWidth: 1)
=======

        return Group {
            if capabilities.supportsOS26Translucency, #available(iOS 26.0, macOS 26.0, macCatalyst 26.0, *) {
                label
                    .foregroundStyle(.primary)
                    .glassEffect(.regular.interactive(), in: capsule)
                    .background {
                        if isActive {
                            capsule.fill(tint.opacity(0.25))
                        }
                    }
                    .overlay {
                        if isActive {
                            capsule.stroke(tint, lineWidth: 2)
                        }
                    }
            } else {
                label
                    .foregroundStyle(.primary)
                    .background {
                        capsule.fill(isActive ? tint.opacity(0.18) : DS.Colors.chipFill)
                    }
                    .overlay {
                        if isActive {
                            capsule.stroke(tint, lineWidth: 2)
                        }
                    }
>>>>>>> 1bed5c73
            }
        }
        .animation(.easeOut(duration: 0.15), value: isActive)
    }
}<|MERGE_RESOLUTION|>--- conflicted
+++ resolved
@@ -393,7 +393,6 @@
             }
         }
 
-<<<<<<< HEAD
         let decorated: AnyView
         if capabilities.supportsOS26Translucency, #available(iOS 26.0, macCatalyst 26.0, *), let ns = namespace {
             decorated = AnyView(
@@ -403,44 +402,6 @@
             )
         } else {
             decorated = AnyView(pill)
-=======
-        let shouldApplyShadow = style.shadowRadius > 0 || style.shadowY != 0
-
-        let chipContent = Group {
-            if capabilities.supportsOS26Translucency, #available(iOS 26.0, macOS 26.0, macCatalyst 26.0, *) {
-                let glassContent = content
-                    .foregroundStyle(style.glassTextColor)
-                    .glassEffect(
-                        .regular.interactive(),
-                        in: capsule
-                    )
-                    .overlay {
-                        if let stroke = style.glassStroke {
-                            capsule.stroke(stroke.color, lineWidth: stroke.lineWidth)
-                        }
-                    }
-
-                if let ns = namespace {
-                    glassContent
-                        .glassEffectID(id, in: ns)
-                } else {
-                    glassContent
-                }
-            } else {
-                content
-                    .foregroundStyle(style.fallbackTextColor)
-                    .background {
-                        capsule
-                            .fill(style.fallbackFill)
-                    }
-                    .overlay(
-                        capsule.stroke(
-                            style.fallbackStroke.color,
-                            lineWidth: style.fallbackStroke.lineWidth
-                        )
-                    )
-            }
->>>>>>> 1bed5c73
         }
 
         let base = decorated
@@ -481,39 +442,9 @@
         ) {
             configuration.label
         }
-<<<<<<< HEAD
         .overlay {
             if isActive {
                 capsule.strokeBorder(tint.opacity(0.45), lineWidth: 1)
-=======
-
-        return Group {
-            if capabilities.supportsOS26Translucency, #available(iOS 26.0, macOS 26.0, macCatalyst 26.0, *) {
-                label
-                    .foregroundStyle(.primary)
-                    .glassEffect(.regular.interactive(), in: capsule)
-                    .background {
-                        if isActive {
-                            capsule.fill(tint.opacity(0.25))
-                        }
-                    }
-                    .overlay {
-                        if isActive {
-                            capsule.stroke(tint, lineWidth: 2)
-                        }
-                    }
-            } else {
-                label
-                    .foregroundStyle(.primary)
-                    .background {
-                        capsule.fill(isActive ? tint.opacity(0.18) : DS.Colors.chipFill)
-                    }
-                    .overlay {
-                        if isActive {
-                            capsule.stroke(tint, lineWidth: 2)
-                        }
-                    }
->>>>>>> 1bed5c73
             }
         }
         .animation(.easeOut(duration: 0.15), value: isActive)
